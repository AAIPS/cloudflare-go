package cloudflare

import (
	"context"
	"encoding/json"
	"fmt"
	"net/http"
	"time"
)

type TeamsRuleSettings struct {
	// list of ipv4 or ipv6 ips to override with, when action is set to dns override
	OverrideIPs []string `json:"override_ips"`

	// show this string at block page caused by this rule
	BlockReason string `json:"block_reason"`

	// host name to override with when action is set to dns override. Can not be used with OverrideIPs
	OverrideHost string `json:"override_host"`

	// settings for browser isolation actions
	BISOAdminControls *TeamsBISOAdminControlSettings `json:"biso_admin_controls"`

	// settings for l4(network) level overrides
	L4Override *TeamsL4OverrideSettings `json:"l4override"`

	// settings for adding headers to http requests
	AddHeaders http.Header `json:"add_headers"`

	// settings for session check in allow action
	CheckSession *TeamsCheckSessionSettings `json:"check_session"`

	// Enable block page on rules with action block
	BlockPageEnabled bool `json:"block_page_enabled"`

	// whether to disable dnssec validation for allow action
	InsecureDisableDNSSECValidation bool `json:"insecure_disable_dnssec_validation"`

	EgressSettings *EgressSettings `json:"egress"`

<<<<<<< HEAD
	UntrustedCertSettings *UntrustedCertSettings `json:"untrusted_cert"`
}

type TeamsGatewayUntrustedCertAction string

const (
	UntrustedCertPassthrough TeamsGatewayUntrustedCertAction = "pass_through"
	UntrustedCertBlock       TeamsGatewayUntrustedCertAction = "block"
	UntrustedCertError       TeamsGatewayUntrustedCertAction = "error"
)

type UntrustedCertSettings struct {
	Action TeamsGatewayUntrustedCertAction `json:"action"`
=======
	// DLP payload logging configuration
	PayloadLog *TeamsDlpPayloadLogSettings `json:"payload_log"`
>>>>>>> a12fc6e1
}

type EgressSettings struct {
	Ipv6Range    string `json:"ipv6"`
	Ipv4         string `json:"ipv4"`
	Ipv4Fallback string `json:"ipv4_fallback"`
}

// TeamsL4OverrideSettings used in l4 filter type rule with action set to override.
type TeamsL4OverrideSettings struct {
	IP   string `json:"ip,omitempty"`
	Port int    `json:"port,omitempty"`
}

type TeamsBISOAdminControlSettings struct {
	DisablePrinting  bool `json:"dp"`
	DisableCopyPaste bool `json:"dcp"`
	DisableDownload  bool `json:"dd"`
	DisableUpload    bool `json:"du"`
	DisableKeyboard  bool `json:"dk"`
}

type TeamsCheckSessionSettings struct {
	Enforce  bool     `json:"enforce"`
	Duration Duration `json:"duration"`
}

type TeamsDlpPayloadLogSettings struct {
	Enabled bool `json:"enabled"`
}

type TeamsFilterType string

type TeamsGatewayAction string

const (
	HttpFilter   TeamsFilterType = "http"
	DnsFilter    TeamsFilterType = "dns"
	L4Filter     TeamsFilterType = "l4"
	EgressFilter TeamsFilterType = "egress"
)

const (
	Allow        TeamsGatewayAction = "allow"
	Block        TeamsGatewayAction = "block"
	SafeSearch   TeamsGatewayAction = "safesearch"
	YTRestricted TeamsGatewayAction = "ytrestricted"
	On           TeamsGatewayAction = "on"
	Off          TeamsGatewayAction = "off"
	Scan         TeamsGatewayAction = "scan"
	NoScan       TeamsGatewayAction = "noscan"
	Isolate      TeamsGatewayAction = "isolate"
	NoIsolate    TeamsGatewayAction = "noisolate"
	Override     TeamsGatewayAction = "override"
	L4Override   TeamsGatewayAction = "l4_override"
	Egress       TeamsGatewayAction = "egress"
)

func TeamsRulesActionValues() []string {
	return []string{
		string(Allow),
		string(Block),
		string(SafeSearch),
		string(YTRestricted),
		string(On),
		string(Off),
		string(Scan),
		string(NoScan),
		string(Isolate),
		string(NoIsolate),
		string(Override),
		string(L4Override),
		string(Egress),
	}
}

func TeamsRulesUntrustedCertActionValues() []string {
	return []string{
		string(UntrustedCertPassthrough),
		string(UntrustedCertBlock),
		string(UntrustedCertError),
	}
}

// TeamsRule represents an Teams wirefilter rule.
type TeamsRule struct {
	ID            string             `json:"id,omitempty"`
	CreatedAt     *time.Time         `json:"created_at,omitempty"`
	UpdatedAt     *time.Time         `json:"updated_at,omitempty"`
	DeletedAt     *time.Time         `json:"deleted_at,omitempty"`
	Name          string             `json:"name"`
	Description   string             `json:"description"`
	Precedence    uint64             `json:"precedence"`
	Enabled       bool               `json:"enabled"`
	Action        TeamsGatewayAction `json:"action"`
	Filters       []TeamsFilterType  `json:"filters"`
	Traffic       string             `json:"traffic"`
	Identity      string             `json:"identity"`
	DevicePosture string             `json:"device_posture"`
	Version       uint64             `json:"version"`
	RuleSettings  TeamsRuleSettings  `json:"rule_settings,omitempty"`
}

// TeamsRuleResponse is the API response, containing a single rule.
type TeamsRuleResponse struct {
	Response
	Result TeamsRule `json:"result"`
}

// TeamsRuleResponse is the API response, containing an array of rules.
type TeamsRulesResponse struct {
	Response
	Result []TeamsRule `json:"result"`
}

// TeamsRulePatchRequest is used to patch an existing rule.
type TeamsRulePatchRequest struct {
	ID           string             `json:"id"`
	Name         string             `json:"name"`
	Description  string             `json:"description"`
	Precedence   uint64             `json:"precedence"`
	Enabled      bool               `json:"enabled"`
	Action       TeamsGatewayAction `json:"action"`
	RuleSettings TeamsRuleSettings  `json:"rule_settings,omitempty"`
}

// TeamsRules returns all rules within an account.
//
// API reference: https://api.cloudflare.com/#teams-rules-properties
func (api *API) TeamsRules(ctx context.Context, accountID string) ([]TeamsRule, error) {
	uri := fmt.Sprintf("/accounts/%s/gateway/rules", accountID)

	res, err := api.makeRequestContext(ctx, http.MethodGet, uri, nil)
	if err != nil {
		return []TeamsRule{}, err
	}

	var teamsRulesResponse TeamsRulesResponse
	err = json.Unmarshal(res, &teamsRulesResponse)
	if err != nil {
		return []TeamsRule{}, fmt.Errorf("%s: %w", errUnmarshalError, err)
	}

	return teamsRulesResponse.Result, nil
}

// TeamsRule returns the rule with rule ID in the URL.
//
// API reference: https://api.cloudflare.com/#teams-rules-properties
func (api *API) TeamsRule(ctx context.Context, accountID string, ruleId string) (TeamsRule, error) {
	uri := fmt.Sprintf("/accounts/%s/gateway/rules/%s", accountID, ruleId)

	res, err := api.makeRequestContext(ctx, http.MethodGet, uri, nil)
	if err != nil {
		return TeamsRule{}, err
	}

	var teamsRuleResponse TeamsRuleResponse
	err = json.Unmarshal(res, &teamsRuleResponse)
	if err != nil {
		return TeamsRule{}, fmt.Errorf("%s: %w", errUnmarshalError, err)
	}

	return teamsRuleResponse.Result, nil
}

// TeamsCreateRule creates a rule with wirefilter expression.
//
// API reference: https://api.cloudflare.com/#teams-rules-properties
func (api *API) TeamsCreateRule(ctx context.Context, accountID string, rule TeamsRule) (TeamsRule, error) {
	uri := fmt.Sprintf("/accounts/%s/gateway/rules", accountID)

	res, err := api.makeRequestContext(ctx, http.MethodPost, uri, rule)
	if err != nil {
		return TeamsRule{}, err
	}

	var teamsRuleResponse TeamsRuleResponse
	err = json.Unmarshal(res, &teamsRuleResponse)
	if err != nil {
		return TeamsRule{}, fmt.Errorf("%s: %w", errUnmarshalError, err)
	}

	return teamsRuleResponse.Result, nil
}

// TeamsUpdateRule updates a rule with wirefilter expression.
//
// API reference: https://api.cloudflare.com/#teams-rules-properties
func (api *API) TeamsUpdateRule(ctx context.Context, accountID string, ruleId string, rule TeamsRule) (TeamsRule, error) {
	uri := fmt.Sprintf("/accounts/%s/gateway/rules/%s", accountID, ruleId)

	res, err := api.makeRequestContext(ctx, http.MethodPut, uri, rule)
	if err != nil {
		return TeamsRule{}, err
	}

	var teamsRuleResponse TeamsRuleResponse
	err = json.Unmarshal(res, &teamsRuleResponse)
	if err != nil {
		return TeamsRule{}, fmt.Errorf("%s: %w", errUnmarshalError, err)
	}

	return teamsRuleResponse.Result, nil
}

// TeamsPatchRule patches a rule associated values.
//
// API reference: https://api.cloudflare.com/#teams-rules-properties
func (api *API) TeamsPatchRule(ctx context.Context, accountID string, ruleId string, rule TeamsRulePatchRequest) (TeamsRule, error) {
	uri := fmt.Sprintf("/accounts/%s/gateway/rules/%s", accountID, ruleId)

	res, err := api.makeRequestContext(ctx, http.MethodPatch, uri, rule)
	if err != nil {
		return TeamsRule{}, err
	}

	var teamsRuleResponse TeamsRuleResponse
	err = json.Unmarshal(res, &teamsRuleResponse)
	if err != nil {
		return TeamsRule{}, fmt.Errorf("%s: %w", errUnmarshalError, err)
	}

	return teamsRuleResponse.Result, nil
}

// TeamsDeleteRule deletes a rule.
//
// API reference: https://api.cloudflare.com/#teams-rules-properties
func (api *API) TeamsDeleteRule(ctx context.Context, accountID string, ruleId string) error {
	uri := fmt.Sprintf("/accounts/%s/gateway/rules/%s", accountID, ruleId)

	_, err := api.makeRequestContext(ctx, http.MethodDelete, uri, nil)
	if err != nil {
		return err
	}

	return nil
}<|MERGE_RESOLUTION|>--- conflicted
+++ resolved
@@ -38,7 +38,9 @@
 
 	EgressSettings *EgressSettings `json:"egress"`
 
-<<<<<<< HEAD
+	// DLP payload logging configuration
+	PayloadLog *TeamsDlpPayloadLogSettings `json:"payload_log"`
+
 	UntrustedCertSettings *UntrustedCertSettings `json:"untrusted_cert"`
 }
 
@@ -52,10 +54,6 @@
 
 type UntrustedCertSettings struct {
 	Action TeamsGatewayUntrustedCertAction `json:"action"`
-=======
-	// DLP payload logging configuration
-	PayloadLog *TeamsDlpPayloadLogSettings `json:"payload_log"`
->>>>>>> a12fc6e1
 }
 
 type EgressSettings struct {
